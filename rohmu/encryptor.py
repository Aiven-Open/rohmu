--- conflicted
+++ resolved
@@ -1,15 +1,11 @@
-<<<<<<< HEAD
 # Copyright (c) 2016 Ohmu Ltd
 # See LICENSE for details
-"""Rohmu - content encryption"""
-=======
 """
 rohmu - content encryption
 
 Copyright (c) 2023 Aiven, Helsinki, Finland. https://aiven.io/
 See LICENSE for details
 """
->>>>>>> aced00c4
 from .common.constants import IO_BLOCK_SIZE
 from .errors import UninitializedError
 from .filewrap import FileWrap, Sink, Stream
